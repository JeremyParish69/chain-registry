--- conflicted
+++ resolved
@@ -102,19 +102,17 @@
                         }
                     }
                 },
-<<<<<<< HEAD
+                "cosmos_sdk_version": {
+                    "type": "string"
+                },
+                "tendermint_version": {
+                    "type": "string"
+                },
                 "cosmwasm_version": {
                     "type": "string"
                 },
                 "cosmwasm_enabled": {
                     "type": "boolean"
-=======
-                "cosmos_sdk_version": {
-                    "type": "string"
-                },
-                "tendermint_version": {
-                    "type": "string"
->>>>>>> 0b1e20e4
                 }
             }
         },
