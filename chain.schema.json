--- conflicted
+++ resolved
@@ -251,8 +251,6 @@
                 }
             }
         },
-<<<<<<< HEAD
-=======
         "staking_token": {
             "type": "object",
             "required": [
@@ -264,7 +262,6 @@
                 }
             }
         },
->>>>>>> 003ab287
         "logo_URIs": {
             "type": "object",
             "properties": {
