{
  "$id": "https://sikka.tech/chain.schema.json",
  "$schema": "https://json-schema.org/draft-07/schema",
  "title": "Cosmos Chain",
  "description": "Cosmos Chain.json is a metadata file that contains information about a cosmos sdk based chain.",
  "type": "object",
  "required": [
    "chain_name",
    "chain_id",
    "bech32_prefix"
  ],
  "properties": {
    "$schema": {
      "type": "string",
      "pattern": "^(\\.\\./)+chain\\.schema\\.json$"
    },
    "chain_name": {
      "type": "string",
      "pattern": "[a-z0-9]+"
    },
    "chain_id": {
      "type": "string"
    },
    "pretty_name": {
      "type": "string"
    },
    "website": {
      "type": "string",
      "format": "uri"
    },
    "update_link": {
      "type": "string",
      "format": "uri"
    },
    "status": {
      "enum": [
        "live",
        "upcoming",
        "killed"
      ]
    },
    "network_type": {
      "enum": [
        "mainnet",
        "testnet",
        "devnet"
      ]
    },
    "bech32_prefix": {
      "type": "string"
    },
    "daemon_name": {
      "type": "string"
    },
    "node_home": {
      "type": "string"
    },
    "key_algos": {
      "type": "array",
      "items": {
        "type": "string",
        "enum": [
          "secp256k1",
          "ethsecp256k1",
          "ed25519",
          "sr25519"
        ],
        "uniqueItems": true
      }
    },
    "slip44": {
      "type": "number"
    },
    "alternative_slip44s": {
      "type": "array",
      "items": {
        "type": "number"
      }
    },
    "fees": {
      "type": "object",
      "required": [
        "fee_tokens"
      ],
      "properties": {
        "fee_tokens": {
          "type": "array",
          "items": {
            "$ref": "#/$defs/fee_token"
          }
        }
      },
      "additionalProperties": false
    },
    "staking": {
      "type": "object",
      "required": [
        "staking_tokens"
      ],
      "properties": {
        "staking_tokens": {
          "type": "array",
          "items": {
            "type": "string"
          }
        },
        "lock_duration": {
          "type": "object",
          "properties": {
            "blocks": {
              "type": "number",
              "description": "The number of blocks for which the staked tokens are locked."
            },
            "time": {
              "type": "string",
              "description": "The approximate time for which the staked tokens are locked."
            }
          },
          "additionalProperties": false,
          "minProperties": 1
        }
      },
      "additionalProperties": false
    },
    "codebase": {
      "type": "object",
      "properties": {
        "git_repo": {
          "type": "string",
          "format": "uri"
        },
        "recommended_version": {
          "type": "string"
        },
        "compatible_versions": {
          "type": "array",
          "items": {
            "type": "string"
          }
        },
        "binaries": {
          "type": "object",
          "properties": {
            "linux/amd64": {
              "type": "string",
              "format": "uri"
            },
            "linux/arm64": {
              "type": "string",
              "format": "uri"
            },
            "darwin/amd64": {
              "type": "string",
              "format": "uri"
            },
            "darwin/arm64": {
              "type": "string",
              "format": "uri"
            },
            "windows/amd64": {
              "type": "string",
              "format": "uri"
            }
          },
          "additionalProperties": false
        },
        "genesis": {
          "type": "object",
          "properties": {
            "genesis_url": {
              "type": "string"
            }
          },
          "additionalProperties": false
        },
        "cosmos_sdk_version": {
          "type": "string"
        },
        "tendermint_version": {
          "type": "string"
        },
        "cosmwasm_version": {
          "type": "string"
        },
        "cosmwasm_enabled": {
          "type": "boolean"
        },
        "ibc_go_version": {
          "type": "string"
        },
        "ics_enabled": {
          "type": "array",
          "description": "List of IBC apps (usually corresponding to a ICS standard) which have been enabled on the network.",
          "items": {
            "type": "string",
            "description": "IBC app or ICS standard.",
            "enum": [
              "ics20-1", "ics27-1", "mauth"
            ]
          }
        },
        "genesis": {
          "type": "object",
          "required": [
            "genesis_url"
          ],
          "properties": {
            "name": {
              "type": "string"
            },
            "genesis_url": {
              "type": "string",
              "format": "uri"
            }
          },
          "additionalProperties": false
        },
        "versions": {
          "type": "array",
          "items": {
            "type": "object",
            "required": [
              "name"
            ],
            "properties": {
              "name": {
                "type": "string",
                "description": "Official Upgrade Name"
              },
              "tag": {
                "type": "string",
                "description": "Git Upgrade Tag"
              },
              "height": {
                "type": "number",
                "description": "Block Height"
              },
              "next_version_name": {
                "type": "string",
                "description": "[Optional] Name of the following version"
              }
            },
            "additionalProperties": false
          }
        }
      },
      "additionalProperties": false
    },
    "peers": {
      "type": "object",
      "properties": {
        "seeds": {
          "type": "array",
          "items": {
            "$ref": "#/$defs/peer"
          }
        },
        "persistent_peers": {
          "type": "array",
          "items": {
            "$ref": "#/$defs/peer"
          }
        }
      },
      "additionalProperties": false
    },
    "apis": {
      "type": "object",
      "properties": {
        "rpc": {
          "type": "array",
          "items": {
            "$ref": "#/$defs/endpoint"
          }
        },
        "rest": {
          "type": "array",
          "items": {
            "$ref": "#/$defs/endpoint"
          }
        },
        "grpc": {
          "type": "array",
          "items": {
            "$ref": "#/$defs/endpoint"
          }
        },
        "wss": {
          "type": "array",
          "items": {
            "$ref": "#/$defs/endpoint"
          }
        },
        "grpc-web": {
          "type": "array",
          "items": {
            "$ref": "#/$defs/endpoint"
          }
        },
        "evm-http-jsonrpc": {
          "type": "array",
          "items": {
            "$ref": "#/$defs/endpoint"
          }
        }
      },
      "additionalProperties": false
    },
    "explorers": {
      "type": "array",
      "items": {
        "$ref": "#/$defs/explorer"
      }
    },
    "logo_URIs": {
      "type": "object",
      "properties": {
        "png": {
          "type": "string",
          "format": "uri-reference",
          "pattern": "^https://raw\\.githubusercontent\\.com/cosmos/chain-registry/master/(|testnets/|_non-cosmos/)[a-z0-9]+/images/.+\\.png$"
        },
        "svg": {
          "type": "string",
          "format": "uri-reference",
          "pattern": "^https://raw\\.githubusercontent\\.com/cosmos/chain-registry/master/(|testnets/|_non-cosmos/)[a-z0-9]+/images/.+\\.svg$"
        }
      },
      "additionalProperties": false
    },
    "keywords": {
      "type": "array",
      "maxContains": 20,
      "items": {
        "type": "string"
      }
    },
    "extra_codecs": {
      "type": "array",
      "items": {
        "type": "string",
        "enum": [
          "ethermint",
          "injective"
        ],
        "uniqueItems": true
      }
    }
  },
  "additionalProperties": false,
  "$defs": {
    "peer": {
      "type": "object",
      "required": [
        "id",
        "address"
      ],
      "properties": {
        "id": {
          "type": "string"
        },
        "address": {
          "type": "string"
        },
        "provider": {
          "type": "string"
        }
      },
      "additionalProperties": false
    },
    "endpoint": {
      "type": "object",
      "required": [
        "address"
      ],
      "properties": {
        "address": {
          "type": "string"
        },
        "provider": {
          "type": "string"
        },
        "archive": {
          "type": "boolean",
          "default": false
        }
      },
      "additionalProperties": false
    },
    "explorer": {
      "type": "object",
      "properties": {
        "kind": {
          "type": "string"
        },
        "url": {
          "type": "string"
        },
        "tx_page": {
          "type": "string"
        },
        "account_page": {
          "type": "string"
        }
      },
      "additionalProperties": false
    },
    "fee_token": {
      "type": "object",
      "required": [
        "denom"
      ],
      "properties": {
        "denom": {
          "type": "string"
        },
        "fixed_min_gas_price": {
          "type": "number"
        },
        "low_gas_price": {
          "type": "number"
        },
        "average_gas_price": {
          "type": "number"
        },
        "high_gas_price": {
          "type": "number"
        }
      },
      "additionalProperties": false
    },
<<<<<<< HEAD
    "logo_URIs": {
      "type": "object",
      "properties": {
        "png": {
          "type": "string",
          "format": "uri-reference",
          "pattern": "^https://raw\\.githubusercontent\\.com/cosmos/chain-registry/master/(|testnets/|_non-cosmos/)[a-z0-9]+/images/.+\\.png$"
        },
        "svg": {
          "type": "string",
          "format": "uri-reference",
          "pattern": "^https://raw\\.githubusercontent\\.com/cosmos/chain-registry/master/(|testnets/|_non-cosmos/)[a-z0-9]+/images/.+\\.svg$"
        }
      },
      "additionalProperties": false
    },
    "keywords": {
      "type": "array",
      "maxContains": 20,
      "items": {
        "type": "string"
      }
=======
    "staking_token": {
      "type": "object",
      "required": [
        "denom"
      ],
      "properties": {
        "denom": {
          "type": "string"
        }
      },
      "additionalProperties": false
>>>>>>> d0e5f2e7
    }
  },
  "additionalProperties": false
}<|MERGE_RESOLUTION|>--- conflicted
+++ resolved
@@ -429,30 +429,6 @@
       },
       "additionalProperties": false
     },
-<<<<<<< HEAD
-    "logo_URIs": {
-      "type": "object",
-      "properties": {
-        "png": {
-          "type": "string",
-          "format": "uri-reference",
-          "pattern": "^https://raw\\.githubusercontent\\.com/cosmos/chain-registry/master/(|testnets/|_non-cosmos/)[a-z0-9]+/images/.+\\.png$"
-        },
-        "svg": {
-          "type": "string",
-          "format": "uri-reference",
-          "pattern": "^https://raw\\.githubusercontent\\.com/cosmos/chain-registry/master/(|testnets/|_non-cosmos/)[a-z0-9]+/images/.+\\.svg$"
-        }
-      },
-      "additionalProperties": false
-    },
-    "keywords": {
-      "type": "array",
-      "maxContains": 20,
-      "items": {
-        "type": "string"
-      }
-=======
     "staking_token": {
       "type": "object",
       "required": [
@@ -464,7 +440,6 @@
         }
       },
       "additionalProperties": false
->>>>>>> d0e5f2e7
     }
   },
   "additionalProperties": false
