{
  "$schema": "../chain.schema.json",
  "chain_name": "secretnetwork",
  "status": "live",
  "network_type": "mainnet",
  "website": "https://scrt.network/",
  "pretty_name": "Secret Network",
  "chain_id": "secret-4",
  "bech32_prefix": "secret",
  "daemon_name": "secretd",
  "node_home": "$HOME/.secretd",
  "genesis": {
    "genesis_url": "https://github.com/scrtlabs/SecretNetwork/releases/download/v1.2.0/genesis.json"
  },
  "key_algos": [
    "secp256k1"
  ],
  "slip44": 529,
  "fees": {
    "fee_tokens": [
      {
        "denom": "uscrt",
        "fixed_min_gas_price": 0.1
      }
    ]
  },
  "staking": {
    "staking_tokens": [
      {
        "denom": "uscrt"
      }
    ]
  },
  "codebase": {
    "git_repo": "https://github.com/scrtlabs/SecretNetwork",
    "recommended_version": "v1.4.0",
    "binaries": {
      "linux/amd64": "https://github.com/scrtlabs/SecretNetwork/releases/download/v1.4.0/secretnetwork_1.4.0_mainnet_goleveldb_amd64.deb"
    },
<<<<<<< HEAD
    "compatible_versions": [
      "v1.3.0",
      "v1.3.1"
    ],
    "node_home": "$HOME/.secretd",
    "daemon_name": "secretd",
    "genesis": {
      "genesis_url": "https://github.com/scrtlabs/SecretNetwork/releases/download/v1.2.0/genesis.json"
    }
=======
    "compatible_versions": ["v1.4.0"]
>>>>>>> 91b71795
  },
  "peers": {
    "seeds": [
      {
        "id": "6fb7169f7630da9468bf7cc0bcbbed1eb9ed0d7b",
        "address": "scrt-seed-01.scrtlabs.com:26656",
        "provider": "SCRT Labs"
      },
      {
        "id": "ab6394e953e0b570bb1deeb5a8b387aa0dc6188a",
        "address": "scrt-seed-02.scrtlabs.com:26656",
        "provider": "SCRT Labs"
      },
      {
        "id": "9cdaa5856e0245ecd73bd464308fb990fbc53b57",
        "address": "scrt-seed-03.scrtlabs.com:26656",
        "provider": "SCRT Labs"
      }
    ]
  },
  "apis": {
    "rpc": [
      {
        "address": "https://rpc.scrt.network",
        "provider": "SCRT Network"
      },
      {
        "address": "https://secret-4.api.trivium.network:26657",
        "provider": "Trivium | Trivium.Network"
      },
      {
        "address": "https://scrt-rpc.blockpane.com",
        "provider": "[ block pane ]"
      },
      {
        "address": "https://secret-rpc.lavenderfive.com:443",
        "provider": "Lavender.Five Nodes 🐝"
      },
      {
        "address": "https://secret.rpc.consensus.one",
        "provider": "Consensus One"
      },
      {
        "address": "https://rpc.secret.forbole.com/",
        "provider": "Forbole"
      },
      {
        "address": "https://secretnetwork-rpc.stakely.io",
        "provider": "Stakely.io"
      }
    ],
    "rest": [
      {
        "address": "https://api.scrt.network",
        "provider": "SCRT Network"
      },
      {
        "address": "https://secret-4.api.trivium.network:1317",
        "provider": "Trivium | Trivium.Network"
      },
      {
        "address": "https://secret-api.lavenderfive.com:443",
        "provider": "Lavender.Five Nodes 🐝"
      },
      {
        "address": "https://scrt-lcd.blockpane.com",
        "provider": "[ block pane ]"
      },
      {
        "address": "https://secret.api.consensus.one",
        "provider": "Consensus One"
      },
      {
        "address": "https://api.secret.forbole.com/",
        "provider": "Forbole"
      },
      {
        "address": "https://secretnetwork-lcd.stakely.io",
        "provider": "Stakely.io"
      }
    ],
    "grpc-web": [
      {
        "address": "https://secret-4.api.trivium.network:9091",
        "provider": "Trivium | Trivium.Network"
      },
      {
        "address": "http://scrt-rpc.blockpane.com:9091",
        "provider": "[ block pane ]"
      }
    ],
    "grpc": [
      {
        "address": "https://secret-grpc.lavenderfive.com:443",
        "provider": "Lavender.Five Nodes 🐝"
      }
    ]
  },
  "explorers": [
    {
      "kind": "secret nodes",
      "url": "https://secretnodes.com/secret/chains/secret-4",
      "tx_page": "https://secretnodes.com/secret/chains/secret-4/transactions/${txHash}"
    },
    {
      "kind": "ping-pub",
      "url": "https://ping.pub/secret",
      "tx_page": "https://ping.pub/secret/tx/${txHash}"
    },
    {
      "kind": "mintscan",
      "url": "https://www.mintscan.io/secret",
      "tx_page": "https://www.mintscan.io/secret/txs/${txHash}"
    },
    {
      "kind": "atomscan",
      "url": "https://atomscan.com/secret-network",
      "tx_page": "https://atomscan.com/secret-network/transactions/${txHash}"
    }
  ]
}<|MERGE_RESOLUTION|>--- conflicted
+++ resolved
@@ -37,19 +37,14 @@
     "binaries": {
       "linux/amd64": "https://github.com/scrtlabs/SecretNetwork/releases/download/v1.4.0/secretnetwork_1.4.0_mainnet_goleveldb_amd64.deb"
     },
-<<<<<<< HEAD
     "compatible_versions": [
-      "v1.3.0",
-      "v1.3.1"
+      "v1.4.0"
     ],
     "node_home": "$HOME/.secretd",
     "daemon_name": "secretd",
     "genesis": {
       "genesis_url": "https://github.com/scrtlabs/SecretNetwork/releases/download/v1.2.0/genesis.json"
     }
-=======
-    "compatible_versions": ["v1.4.0"]
->>>>>>> 91b71795
   },
   "peers": {
     "seeds": [
