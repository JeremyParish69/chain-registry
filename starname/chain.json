--- conflicted
+++ resolved
@@ -8,7 +8,6 @@
   "chain_id": "iov-mainnet-ibc",
   "bech32_prefix": "star",
   "slip44": 234,
-<<<<<<< HEAD
   "fees": {
     "fee_tokens": [
       {
@@ -16,12 +15,13 @@
         "low_gas_price": 1,
         "average_gas_price": 2,
         "high_gas_price": 3
-=======
+      }
+    ]
+  },
   "staking": {
     "staking_tokens": [
       {
         "denom": "uiov"
->>>>>>> f95b64d5
       }
     ]
   },
