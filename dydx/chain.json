--- conflicted
+++ resolved
@@ -79,6 +79,7 @@
         "next_version_name": "v3.0.0",
         "sdk": {
           "type": "cosmos",
+          "repo": "https://github.com/dydxprotocol/cosmos-sdk",
           "version": "v0.47.5",
           "tag": "v0.47.5-0.20231011192538-b95c66dedbd5"
         },
@@ -109,6 +110,7 @@
         "next_version_name": "v4.0.0",
         "sdk": {
           "type": "cosmos",
+          "repo": "https://github.com/dydxprotocol/cosmos-sdk",
           "version": "v0.47.5",
           "tag": "v0.47.5-0.20240111163003-128eb0a555af"
         },
@@ -138,6 +140,7 @@
         "next_version_name": "v4.1.0",
         "sdk": {
           "type": "cosmos",
+          "repo": "https://github.com/dydxprotocol/cosmos-sdk",
           "version": "v0.50.5",
           "tag": "v0.50.5-0.20240220212824-35f31482370c"
         },
@@ -168,6 +171,7 @@
         "next_version_name": "v5.0.0",
         "sdk": {
           "type": "cosmos",
+          "repo": "https://github.com/dydxprotocol/cosmos-sdk",
           "version": "v0.50.5",
           "tag": "v0.50.5-0.20240220212824-35f31482370c"
         },
@@ -197,6 +201,7 @@
         "next_version_name": "v5.1.0",
         "sdk": {
           "type": "cosmos",
+          "repo": "https://github.com/dydxprotocol/cosmos-sdk",
           "version": "v0.50.6",
           "tag": "v0.50.6-0.20240517185527-7330926cd9ad"
         },
@@ -223,10 +228,10 @@
           "type": "cometbft",
           "version": "dydxprotocol/cometbft v0.38.6-0.20240426214049-c8beeeada40a"
         },
-<<<<<<< HEAD
         "next_version_name": "",
         "sdk": {
           "type": "cosmos",
+          "repo": "https://github.com/dydxprotocol/cosmos-sdk",
           "version": "v0.50.6",
           "tag": "v0.50.6-0.20240606183841-18966898625f"
         },
@@ -234,7 +239,6 @@
           "type": "go",
           "version": "v8.0.0"
         }
-=======
         "next_version_name": "v5.2.0"
       },
       {
@@ -255,8 +259,18 @@
           "type": "cometbft",
           "version": "dydxprotocol/cometbft v0.38.6-0.20240426214049-c8beeeada40a"
         },
+        "next_version_name": "",
+        "sdk": {
+          "type": "cosmos",
+          "repo": "https://github.com/dydxprotocol/cosmos-sdk",
+          "version": "v0.50.6",
+          "tag": "v0.50.6-0.20240606183841-18966898625f"
+        },
+        "ibc": {
+          "type": "go",
+          "version": "v8.0.0"
+        }
         "next_version_name": ""
->>>>>>> 00069c1c
       }
     ],
     "sdk": {
