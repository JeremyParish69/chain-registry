--- conflicted
+++ resolved
@@ -10,7 +10,6 @@
   "daemon_name": "kava",
   "node_home": "$HOME/.kava",
   "slip44": 459,
-<<<<<<< HEAD
   "fees": {
     "fee_tokens": [
       {
@@ -18,12 +17,13 @@
         "low_gas_price": 0.05,
         "average_gas_price": 0.1,
         "high_gas_price": 0.25
-=======
+      }
+    ]
+  },
   "staking": {
     "staking_tokens": [
       {
         "denom": "ukava"
->>>>>>> f95b64d5
       }
     ]
   },
