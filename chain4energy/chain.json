--- conflicted
+++ resolved
@@ -118,15 +118,11 @@
       {
         "address": "https://rpc.c4e.nodexcapital.com",
         "provider": "NodeX Validator"
-<<<<<<< HEAD
-      }
-=======
       },
       {
         "address": "https://rpc-c4e.mzonder.com",
         "provider": "MZONDER"
       }      
->>>>>>> fba67da9
     ],
     "rest": [
       {
