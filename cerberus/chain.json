--- conflicted
+++ resolved
@@ -16,18 +16,13 @@
     "git_repo": "https://github.com/cerberus-zone/cerberus",
     "recommended_version": "v2.0.0",
     "compatible_versions": [
-<<<<<<< HEAD
-      "v1.0.1"
+      "v2.0.0"
     ],
     "node_home": "$HOME/.cerberus",
     "daemon_name": "cerberusd",
     "genesis": {
       "genesis_url": "https://raw.githubusercontent.com/cerberus-zone/cerberus_genesis/main/genesis.json"
     }
-=======
-      "v2.0.0"
-    ]
->>>>>>> 154b2fb3
   },
   "peers": {
     "seeds": [
