{
    "$schema": "../chain.schema.json",
    "chain_name": "osmosis",
    "status": "live",
    "network_type": "mainnet",
    "updatelink": "https://raw.githubusercontent.com/osmosis-labs/osmosis/main/chain.schema.json",
    "pretty_name": "Osmosis",
    "chain_id": "osmosis-1",
    "bech32_prefix": "osmo",
    "daemon_name": "osmosisd",
    "node_home": "$HOME/.osmosisd",
    "genesis": {
        "genesis_url": "https://github.com/osmosis-labs/networks/raw/main/osmosis-1/genesis.json"
    },
    "key_algos": [
        "secp256k1"
    ],
    "slip44": 118,
    "fees": {
        "fee_tokens": [
            {
                "denom": "uosmo",
                "fixed_min_gas_price": 0
            }
        ]
    },
    "codebase": {
        "git_repo": "https://github.com/osmosis-labs/osmosis",
        "recommended_version": "v10.0.0",
        "compatible_version": [
            "v10.0.0"
        ],
        "binaries": {
            "linux/amd64": "https://github.com/osmosis-labs/osmosis/releases/download/v10.0.0/osmosis-10.0.0-linux-amd64",
            "linux/arm64": "https://github.com/osmosis-labs/osmosis/releases/download/v10.0.0/osmosis-10.0.0-linux-arm64"
        }
    },
    "peers": {
        "seeds": [
            {
                "id": "83adaa38d1c15450056050fd4c9763fcc7e02e2c",
                "address": "ec2-44-234-84-104.us-west-2.compute.amazonaws.com:26656",
                "provider": "notional"
            },
            {
                "id": "23142ab5d94ad7fa3433a889dcd3c6bb6d5f247d",
                "address": "95.217.193.163:26656",
                "provider": "notional"
            },
            {
                "id": "f82d1a360dc92d4e74fdc2c8e32f4239e59aebdf",
                "address": "95.217.121.243:26656",
                "provider": "notional"
            },
            {
                "id": "e437756a853061cc6f1639c2ac997d9f7e84be67",
                "address": "144.76.183.180:26656",
                "provider": "notional"
            },
            {
                "id": "f515a8599b40f0e84dfad935ba414674ab11a668",
                "address": "osmosis.blockpane.com:26656",
                "provider": "blockpane"
            },
            {
                "id": "7c66126b64cd66bafd9ccfc721f068df451d31a3",
                "address": "osmosis-seed.sunshinevalidation.io:9393",
                "provider": "sunshine-validation"
            }
        ],
        "persistent_peers": [
            {
                "id": "8f67a2fcdd7ade970b1983bf1697111d35dfdd6f",
                "address": "52.79.199.137:26656",
                "provider": "cosmostation"
            },
            {
                "id": "00c328a33578466c711874ec5ee7ada75951f99a",
                "address": "35.82.201.64:26656",
                "provider": "cosmostation"
            },
            {
                "id": "cfb6f2d686014135d4a6034aa6645abd0020cac6",
                "address": "52.79.88.57:26656",
                "provider": "cosmostation"
            },
            {
                "id": "8d9967d5f865c68f6fe2630c0f725b0363554e77",
                "address": "134.255.252.173:26656",
                "provider": "divecrypto"
            },
            {
                "id": "785bc83577e3980545bac051de8f57a9fd82695f",
                "address": "194.233.164.146:26656",
                "provider": "forbole"
            },
            {
                "id": "778fdedf6effe996f039f22901a3360bc838b52e",
                "address": "161.97.187.189:36657",
                "provider": "kalpatech"
            },
            {
                "id": "64d36f3a186a113c02db0cf7c588c7c85d946b5b",
                "address": "209.97.132.170:26656",
                "provider": "solidstake"
            },
            {
                "id": "4d9ac3510d9f5cfc975a28eb2a7b8da866f7bc47",
                "address": "37.187.38.191:26656",
                "provider": "stakelab"
            },
            {
                "id": "2115945f074ddb038de5d835e287fa03e32f0628",
                "address": "95.217.43.85:26656",
                "provider": "stakerspace"
            },
            {
                "id": "bf2c480eff178d2647ba1adfeee8ced568fe752c",
                "address": "91.65.128.44:26656",
                "provider": "stakerus"
            },
            {
                "id": "2f9c16151400d8516b0f58c030b3595be20b804c",
                "address": "37.120.245.167:26656",
                "provider": "syncnode"
            },
            {
                "id": "bada684070727cb3dda430bcc79b329e93399665",
                "address": "173.212.240.91:26656",
                "provider": "qf3l3k"
            },
            {
                "id": "3fea02d121cb24503d5fbc53216a527257a9ab55",
                "address": "143.198.145.208:26656",
                "provider": "witval"
            },
            {
                "id": "7de029fa5e9c1f39557c0e3523c1ae0b07c58be0",
                "address": "78.141.219.223:26656",
                "provider": "artifactstaking"
            },
            {
                "id": "7024d1ca024d5e33e7dc1dcb5ed08349768220b9",
                "address": "134.122.42.20:26656",
                "provider": "figment"
            },
            {
                "id": "d326ad6dffa7763853982f334022944259b4e7f4",
                "address": "143.110.212.33:26656",
                "provider": "figment"
            },
            {
                "id": "e7916387e05acd53d1b8c0f842c13def365c7bb6",
                "address": "176.9.64.212:26666",
                "provider": "medusanode"
            },
            {
                "id": "55eea69c21b46000c1594d8b4a448563b075d9e3",
                "address": "34.107.19.235:26656",
                "provider": "binaryholdings"
            },
            {
                "id": "9faf468b90a3b2b85ffd88645a15b3715f68bb0b",
                "address": "195.201.122.100:26656",
                "provider": "chainflow"
            },
            {
                "id": "ffc82412c0261a94df122b9cc0ce1de81da5246b",
                "address": "15.222.240.16:26656",
                "provider": "cephalopod"
            },
            {
                "id": "5b90a530464885fd28c31f698c81694d0b4a1982",
                "address": "35.183.238.70:26656",
                "provider": "cephalopod"
            },
            {
                "id": "7b6689cb18d625bbc069aa99d9d5521293db442c",
                "address": "51.158.97.192:26656",
                "provider": "mp20"
            },
            {
                "id": "fda06dcebe2acd17857a6c9e9a7b365da3771ceb",
                "address": "52.206.252.176:26656",
                "provider": "stargaze"
            },
            {
                "id": "8d9fd90a009e4b6e9572bf9a84b532a366790a1d",
                "address": "193.26.156.221:26656",
                "provider": "validatus"
            },
            {
                "id": "44a760a66071dae257c5c044be604219bfc3510c",
                "address": "49.12.35.177:36656",
                "provider": "in3s.com"
            }
        ]
    },
<<<<<<< HEAD
    {
      "kind": "explorers.guru",
      "url": "https://osmosis.explorers.guru",
      "tx_page": "https://osmosis.explorers.guru/transaction/${txHash}",
      "account_page": "https://osmosis.explorers.guru/transaction/${accountAddress}"
    }
  ],
  "logo_URIs": {
      "png": "https://raw.githubusercontent.com/cosmos/chain-registry/master/osmosis/images/osmosis-chain-logo.png"
  }
=======
    "apis": {
        "rpc": [
            {
                "address": "https://osmosis.validator.network/",
                "provider": "validatornetwork"
            },
            {
                "address": "https://rpc-osmosis.blockapsis.com",
                "provider": "chainapsis"
            },
            {
                "address": "https://rpc-osmosis.ecostake.com",
                "provider": "ecostake"
            },
            {
                "address": "https://osmosis-rpc.polkachu.com",
                "provider": "Polkachu"
            },
            {
                "address": "https://rpc-osmosis-ia.notional.ventures/",
                "provider": "Notional"
            },
            {
                "address": "https://rpc.osmosis.zone/",
                "provider": "Osmosis Foundation"
            },
            {
                "address": "https://rpc.osmosis.interbloc.org",
                "provider": "Interbloc"
            }
        ],
        "rest": [
            {
                "address": "https://lcd-osmosis.blockapsis.com",
                "provider": "chainapsis"
            },
            {
                "address": "https://rest-osmosis.ecostake.com",
                "provider": "ecostake"
            },
            {
                "address": "https://api-osmosis-ia.notional.ventures/",
                "provider": "Notional"
            },
            {
                "address": "https://lcd.osmosis.zone/",
                "provider": "Osmosis Foundation"
            },
            {
                "address": "https://api.osmosis.interbloc.org",
                "provider": "Interbloc"
            }
        ],
        "grpc": [
            {
                "address": "osmosis.strange.love:9090",
                "provider": "strangelove"
            },
            {
                "address": "grpc-osmosis-ia.notional.ventures:443",
                "provider": "Notional"
            }
        ]
    },
    "explorers": [
        {
            "kind": "mintscan",
            "url": "https://www.mintscan.io/osmosis",
            "tx_page": "https://www.mintscan.io/osmosis/txs/${txHash}",
            "account_page": "https://www.mintscan.io/osmosis/account/${accountAddress}"
        },
        {
            "kind": "ping.pub",
            "url": "https://ping.pub/osmosis",
            "tx_page": "https://ping.pub/osmosis/tx/${txHash}"
        },
        {
            "kind": "explorers.guru",
            "url": "https://osmosis.explorers.guru",
            "tx_page": "https://osmosis.explorers.guru/transaction/${txHash}",
            "account_page": "https://osmosis.explorers.guru/transaction/${accountAddress}"
        }
    ]
>>>>>>> 1ccd2298
}<|MERGE_RESOLUTION|>--- conflicted
+++ resolved
@@ -196,18 +196,6 @@
             }
         ]
     },
-<<<<<<< HEAD
-    {
-      "kind": "explorers.guru",
-      "url": "https://osmosis.explorers.guru",
-      "tx_page": "https://osmosis.explorers.guru/transaction/${txHash}",
-      "account_page": "https://osmosis.explorers.guru/transaction/${accountAddress}"
-    }
-  ],
-  "logo_URIs": {
-      "png": "https://raw.githubusercontent.com/cosmos/chain-registry/master/osmosis/images/osmosis-chain-logo.png"
-  }
-=======
     "apis": {
         "rpc": [
             {
@@ -291,5 +279,4 @@
             "account_page": "https://osmosis.explorers.guru/transaction/${accountAddress}"
         }
     ]
->>>>>>> 1ccd2298
 }