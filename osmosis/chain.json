--- conflicted
+++ resolved
@@ -46,6 +46,10 @@
     "tendermint_version": "0.34",
     "cosmwasm_version": "0.28",
     "cosmwasm_enabled": true,
+    "ibc_go_version": "3.0.0",
+    "ics_enabled": [
+      "ics20-1"
+    ],
     "genesis": {
       "name": "v3.1.0",
       "genesis_url": "https://github.com/osmosis-labs/networks/raw/main/osmosis-1/genesis.json"
@@ -142,39 +146,6 @@
         "provider": "AutoStake.net"
       }
     ],
-<<<<<<< HEAD
-    "slip44": 118,
-    "fees": {
-        "fee_tokens": [
-            {
-                "denom": "uosmo",
-                "fixed_min_gas_price": 0,
-                "low_gas_price": 0,
-                "average_gas_price": 0.025,
-                "high_gas_price": 0.04
-            }
-        ]
-    },
-    "codebase": {
-        "git_repo": "https://github.com/osmosis-labs/osmosis",
-        "recommended_version": "v10.0.1",
-        "compatible_versions": [
-            "v10.0.0",
-            "v10.0.1"
-        ],
-        "binaries": {
-            "linux/amd64": "https://github.com/osmosis-labs/osmosis/releases/download/v10.0.0/osmosis-10.0.0-linux-amd64",
-            "linux/arm64": "https://github.com/osmosis-labs/osmosis/releases/download/v10.0.0/osmosis-10.0.0-linux-arm64"
-        },
-        "cosmos_sdk_version": "0.45",
-        "tendermint_version": "0.34",
-        "ibc_go_version": "3.0.0",
-        "ics_enabled": [
-          "ics20-1"
-        ],
-        "cosmwasm_version": "0.24",
-        "cosmwasm_enabled": true
-=======
     "persistent_peers": [
       {
         "id": "b63e1e588e8feb7e4a4adf0f2542d755e606d3f1",
@@ -431,7 +402,6 @@
       "url": "https://www.mintscan.io/osmosis",
       "tx_page": "https://www.mintscan.io/osmosis/txs/${txHash}",
       "account_page": "https://www.mintscan.io/osmosis/account/${accountAddress}"
->>>>>>> 385f43c8
     },
     {
       "kind": "ping.pub",
