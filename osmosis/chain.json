{
<<<<<<< HEAD
  "$schema": "../chain.schema.json",
  "chain_name": "osmosis",
  "status": "live",
  "network_type": "mainnet",
  "pretty_name": "Osmosis",
  "chain_id": "osmosis-1",
  "bech32_prefix": "osmo",
  "daemon_name": "osmosisd",
  "node_home": "$HOME/.osmosisd",
  "genesis": {
    "genesis_url": "https://github.com/osmosis-labs/networks/raw/main/osmosis-1/genesis.json"
  },
  "key_algos": ["secp256k1"],
  "slip44": 118,
  "fees": {
    "fee_tokens": [
      {
        "denom": "uosmo",
        "fixed_min_gas_price": 0,
        "low_gas_price": 0,
        "average_gas_price": 0.025,
        "high_gas_price": 0.04
      }
    ]
  },
  "codebase": {
    "git_repo": "https://github.com/osmosis-labs/osmosis",
    "recommended_version": "v10.0.0",
    "compatible_versions": ["v10.0.0"],
    "binaries": {
      "linux/amd64": "https://github.com/osmosis-labs/osmosis/releases/download/v10.0.0/osmosis-10.0.0-linux-amd64",
      "linux/arm64": "https://github.com/osmosis-labs/osmosis/releases/download/v10.0.0/osmosis-10.0.0-linux-arm64"
    }
  },
  "peers": {
    "seeds": [
      {
        "id": "83adaa38d1c15450056050fd4c9763fcc7e02e2c",
        "address": "ec2-44-234-84-104.us-west-2.compute.amazonaws.com:26656",
        "provider": "notional"
      },
      {
        "id": "23142ab5d94ad7fa3433a889dcd3c6bb6d5f247d",
        "address": "95.217.193.163:26656",
        "provider": "notional"
      },
      {
        "id": "f82d1a360dc92d4e74fdc2c8e32f4239e59aebdf",
        "address": "95.217.121.243:26656",
        "provider": "notional"
      },
      {
        "id": "e437756a853061cc6f1639c2ac997d9f7e84be67",
        "address": "144.76.183.180:26656",
        "provider": "notional"
      },
      {
        "id": "f515a8599b40f0e84dfad935ba414674ab11a668",
        "address": "osmosis.blockpane.com:26656",
        "provider": "blockpane"
      },
      {
        "id": "7c66126b64cd66bafd9ccfc721f068df451d31a3",
        "address": "osmosis-seed.sunshinevalidation.io:9393",
        "provider": "sunshine-validation"
      }
    ],
    "persistent_peers": [
      {
        "id": "8f67a2fcdd7ade970b1983bf1697111d35dfdd6f",
        "address": "52.79.199.137:26656",
        "provider": "cosmostation"
      },
      {
        "id": "00c328a33578466c711874ec5ee7ada75951f99a",
        "address": "35.82.201.64:26656",
        "provider": "cosmostation"
      },
      {
        "id": "cfb6f2d686014135d4a6034aa6645abd0020cac6",
        "address": "52.79.88.57:26656",
        "provider": "cosmostation"
      },
      {
        "id": "8d9967d5f865c68f6fe2630c0f725b0363554e77",
        "address": "134.255.252.173:26656",
        "provider": "divecrypto"
      },
      {
        "id": "785bc83577e3980545bac051de8f57a9fd82695f",
        "address": "194.233.164.146:26656",
        "provider": "forbole"
      },
      {
        "id": "778fdedf6effe996f039f22901a3360bc838b52e",
        "address": "161.97.187.189:36657",
        "provider": "kalpatech"
      },
      {
        "id": "64d36f3a186a113c02db0cf7c588c7c85d946b5b",
        "address": "209.97.132.170:26656",
        "provider": "solidstake"
      },
      {
        "id": "4d9ac3510d9f5cfc975a28eb2a7b8da866f7bc47",
        "address": "37.187.38.191:26656",
        "provider": "stakelab"
      },
      {
        "id": "2115945f074ddb038de5d835e287fa03e32f0628",
        "address": "95.217.43.85:26656",
        "provider": "stakerspace"
      },
      {
        "id": "bf2c480eff178d2647ba1adfeee8ced568fe752c",
        "address": "91.65.128.44:26656",
        "provider": "stakerus"
      },
      {
        "id": "2f9c16151400d8516b0f58c030b3595be20b804c",
        "address": "37.120.245.167:26656",
        "provider": "syncnode"
      },
      {
        "id": "bada684070727cb3dda430bcc79b329e93399665",
        "address": "173.212.240.91:26656",
        "provider": "qf3l3k"
      },
      {
        "id": "3fea02d121cb24503d5fbc53216a527257a9ab55",
        "address": "143.198.145.208:26656",
        "provider": "witval"
      },
      {
        "id": "7de029fa5e9c1f39557c0e3523c1ae0b07c58be0",
        "address": "78.141.219.223:26656",
        "provider": "artifactstaking"
      },
      {
        "id": "7024d1ca024d5e33e7dc1dcb5ed08349768220b9",
        "address": "134.122.42.20:26656",
        "provider": "figment"
      },
      {
        "id": "d326ad6dffa7763853982f334022944259b4e7f4",
        "address": "143.110.212.33:26656",
        "provider": "figment"
      },
      {
        "id": "e7916387e05acd53d1b8c0f842c13def365c7bb6",
        "address": "176.9.64.212:26666",
        "provider": "medusanode"
      },
      {
        "id": "55eea69c21b46000c1594d8b4a448563b075d9e3",
        "address": "34.107.19.235:26656",
        "provider": "binaryholdings"
      },
      {
        "id": "9faf468b90a3b2b85ffd88645a15b3715f68bb0b",
        "address": "195.201.122.100:26656",
        "provider": "chainflow"
      },
      {
        "id": "ffc82412c0261a94df122b9cc0ce1de81da5246b",
        "address": "15.222.240.16:26656",
        "provider": "cephalopod"
      },
      {
        "id": "5b90a530464885fd28c31f698c81694d0b4a1982",
        "address": "35.183.238.70:26656",
        "provider": "cephalopod"
      },
      {
        "id": "7b6689cb18d625bbc069aa99d9d5521293db442c",
        "address": "51.158.97.192:26656",
        "provider": "mp20"
      },
      {
        "id": "fda06dcebe2acd17857a6c9e9a7b365da3771ceb",
        "address": "52.206.252.176:26656",
        "provider": "stargaze"
      },
      {
        "id": "8d9fd90a009e4b6e9572bf9a84b532a366790a1d",
        "address": "193.26.156.221:26656",
        "provider": "validatus"
      },
      {
         "id": "44a760a66071dae257c5c044be604219bfc3510c",
         "address": "49.12.35.177:36656",
         "provider": "in3s.com"
       }
     ]
  },
  "apis": {
    "rpc": [
      {
        "address": "https://osmosis.validator.network/",
        "provider": "validatornetwork"
      },
      {
        "address": "https://rpc-osmosis.blockapsis.com",
        "provider": "chainapsis"
      },
      {
        "address": "https://rpc-osmosis.ecostake.com",
        "provider": "ecostake"
      },
      {
        "address": "https://osmosis-rpc.polkachu.com",
        "provider": "Polkachu"
      },
      {
        "address": "https://rpc-osmosis-ia.notional.ventures/",
        "provider": "Notional"
      },
      {
        "address": "https://rpc.osmosis.zone/",
        "provider": "Osmosis Foundation"
      },
      {
        "address": "https://rpc.osmosis.interbloc.org",
        "provider": "Interbloc"
      }
    ],
    "rest": [
      {
        "address": "https://lcd-osmosis.blockapsis.com",
        "provider": "chainapsis"
      },
      {
        "address": "https://rest-osmosis.ecostake.com",
        "provider": "ecostake"
      },
      {
        "address": "https://api-osmosis-ia.notional.ventures/",
        "provider": "Notional"
      },
      {
        "address": "https://lcd.osmosis.zone/",
        "provider": "Osmosis Foundation"
      },
      {
        "address": "https://api.osmosis.interbloc.org",
        "provider": "Interbloc"
      }
=======
    "$schema": "../chain.schema.json",
    "chain_name": "osmosis",
    "status": "live",
    "network_type": "mainnet",
    "updatelink": "https://raw.githubusercontent.com/osmosis-labs/osmosis/main/chain.schema.json",
    "pretty_name": "Osmosis",
    "chain_id": "osmosis-1",
    "bech32_prefix": "osmo",
    "daemon_name": "osmosisd",
    "node_home": "$HOME/.osmosisd",
    "genesis": {
        "genesis_url": "https://github.com/osmosis-labs/networks/raw/main/osmosis-1/genesis.json"
    },
    "key_algos": [
        "secp256k1"
>>>>>>> 948dc729
    ],
    "slip44": 118,
    "fees": {
        "fee_tokens": [
            {
                "denom": "uosmo",
                "fixed_min_gas_price": 0
            }
        ]
    },
    "codebase": {
        "git_repo": "https://github.com/osmosis-labs/osmosis",
        "recommended_version": "v10.0.0",
        "compatible_versions": [
            "v10.0.0"
        ],
        "binaries": {
            "linux/amd64": "https://github.com/osmosis-labs/osmosis/releases/download/v10.0.0/osmosis-10.0.0-linux-amd64",
            "linux/arm64": "https://github.com/osmosis-labs/osmosis/releases/download/v10.0.0/osmosis-10.0.0-linux-arm64"
        }
    },
    "peers": {
        "seeds": [
            {
                "id": "83adaa38d1c15450056050fd4c9763fcc7e02e2c",
                "address": "ec2-44-234-84-104.us-west-2.compute.amazonaws.com:26656",
                "provider": "notional"
            },
            {
                "id": "23142ab5d94ad7fa3433a889dcd3c6bb6d5f247d",
                "address": "95.217.193.163:26656",
                "provider": "notional"
            },
            {
                "id": "f82d1a360dc92d4e74fdc2c8e32f4239e59aebdf",
                "address": "95.217.121.243:26656",
                "provider": "notional"
            },
            {
                "id": "e437756a853061cc6f1639c2ac997d9f7e84be67",
                "address": "144.76.183.180:26656",
                "provider": "notional"
            },
            {
                "id": "f515a8599b40f0e84dfad935ba414674ab11a668",
                "address": "osmosis.blockpane.com:26656",
                "provider": "blockpane"
            },
            {
                "id": "7c66126b64cd66bafd9ccfc721f068df451d31a3",
                "address": "osmosis-seed.sunshinevalidation.io:9393",
                "provider": "sunshine-validation"
            }
        ],
        "persistent_peers": [
            {
                "id": "8f67a2fcdd7ade970b1983bf1697111d35dfdd6f",
                "address": "52.79.199.137:26656",
                "provider": "cosmostation"
            },
            {
                "id": "00c328a33578466c711874ec5ee7ada75951f99a",
                "address": "35.82.201.64:26656",
                "provider": "cosmostation"
            },
            {
                "id": "cfb6f2d686014135d4a6034aa6645abd0020cac6",
                "address": "52.79.88.57:26656",
                "provider": "cosmostation"
            },
            {
                "id": "8d9967d5f865c68f6fe2630c0f725b0363554e77",
                "address": "134.255.252.173:26656",
                "provider": "divecrypto"
            },
            {
                "id": "785bc83577e3980545bac051de8f57a9fd82695f",
                "address": "194.233.164.146:26656",
                "provider": "forbole"
            },
            {
                "id": "778fdedf6effe996f039f22901a3360bc838b52e",
                "address": "161.97.187.189:36657",
                "provider": "kalpatech"
            },
            {
                "id": "64d36f3a186a113c02db0cf7c588c7c85d946b5b",
                "address": "209.97.132.170:26656",
                "provider": "solidstake"
            },
            {
                "id": "4d9ac3510d9f5cfc975a28eb2a7b8da866f7bc47",
                "address": "37.187.38.191:26656",
                "provider": "stakelab"
            },
            {
                "id": "2115945f074ddb038de5d835e287fa03e32f0628",
                "address": "95.217.43.85:26656",
                "provider": "stakerspace"
            },
            {
                "id": "bf2c480eff178d2647ba1adfeee8ced568fe752c",
                "address": "91.65.128.44:26656",
                "provider": "stakerus"
            },
            {
                "id": "2f9c16151400d8516b0f58c030b3595be20b804c",
                "address": "37.120.245.167:26656",
                "provider": "syncnode"
            },
            {
                "id": "bada684070727cb3dda430bcc79b329e93399665",
                "address": "173.212.240.91:26656",
                "provider": "qf3l3k"
            },
            {
                "id": "3fea02d121cb24503d5fbc53216a527257a9ab55",
                "address": "143.198.145.208:26656",
                "provider": "witval"
            },
            {
                "id": "7de029fa5e9c1f39557c0e3523c1ae0b07c58be0",
                "address": "78.141.219.223:26656",
                "provider": "artifactstaking"
            },
            {
                "id": "7024d1ca024d5e33e7dc1dcb5ed08349768220b9",
                "address": "134.122.42.20:26656",
                "provider": "figment"
            },
            {
                "id": "d326ad6dffa7763853982f334022944259b4e7f4",
                "address": "143.110.212.33:26656",
                "provider": "figment"
            },
            {
                "id": "e7916387e05acd53d1b8c0f842c13def365c7bb6",
                "address": "176.9.64.212:26666",
                "provider": "medusanode"
            },
            {
                "id": "55eea69c21b46000c1594d8b4a448563b075d9e3",
                "address": "34.107.19.235:26656",
                "provider": "binaryholdings"
            },
            {
                "id": "9faf468b90a3b2b85ffd88645a15b3715f68bb0b",
                "address": "195.201.122.100:26656",
                "provider": "chainflow"
            },
            {
                "id": "ffc82412c0261a94df122b9cc0ce1de81da5246b",
                "address": "15.222.240.16:26656",
                "provider": "cephalopod"
            },
            {
                "id": "5b90a530464885fd28c31f698c81694d0b4a1982",
                "address": "35.183.238.70:26656",
                "provider": "cephalopod"
            },
            {
                "id": "7b6689cb18d625bbc069aa99d9d5521293db442c",
                "address": "51.158.97.192:26656",
                "provider": "mp20"
            },
            {
                "id": "fda06dcebe2acd17857a6c9e9a7b365da3771ceb",
                "address": "52.206.252.176:26656",
                "provider": "stargaze"
            },
            {
                "id": "8d9fd90a009e4b6e9572bf9a84b532a366790a1d",
                "address": "193.26.156.221:26656",
                "provider": "validatus"
            },
            {
                "id": "44a760a66071dae257c5c044be604219bfc3510c",
                "address": "49.12.35.177:36656",
                "provider": "in3s.com"
            }
        ]
    },
    "apis": {
        "rpc": [
            {
                "address": "https://osmosis.validator.network/",
                "provider": "validatornetwork"
            },
            {
                "address": "https://rpc-osmosis.blockapsis.com",
                "provider": "chainapsis"
            },
            {
                "address": "https://rpc-osmosis.ecostake.com",
                "provider": "ecostake"
            },
            {
                "address": "https://osmosis-rpc.polkachu.com",
                "provider": "Polkachu"
            },
            {
                "address": "https://rpc-osmosis-ia.notional.ventures/",
                "provider": "Notional"
            },
            {
                "address": "https://rpc.osmosis.zone/",
                "provider": "Osmosis Foundation"
            },
            {
                "address": "https://rpc.osmosis.interbloc.org",
                "provider": "Interbloc"
            }
        ],
        "rest": [
            {
                "address": "https://lcd-osmosis.blockapsis.com",
                "provider": "chainapsis"
            },
            {
                "address": "https://rest-osmosis.ecostake.com",
                "provider": "ecostake"
            },
            {
                "address": "https://api-osmosis-ia.notional.ventures/",
                "provider": "Notional"
            },
            {
                "address": "https://lcd.osmosis.zone/",
                "provider": "Osmosis Foundation"
            },
            {
                "address": "https://api.osmosis.interbloc.org",
                "provider": "Interbloc"
            }
        ],
        "grpc": [
            {
                "address": "osmosis.strange.love:9090",
                "provider": "strangelove"
            },
            {
                "address": "grpc-osmosis-ia.notional.ventures:443",
                "provider": "Notional"
            }
        ]
    },
    "explorers": [
        {
            "kind": "mintscan",
            "url": "https://www.mintscan.io/osmosis",
            "tx_page": "https://www.mintscan.io/osmosis/txs/${txHash}",
            "account_page": "https://www.mintscan.io/osmosis/account/${accountAddress}"
        },
        {
            "kind": "ping.pub",
            "url": "https://ping.pub/osmosis",
            "tx_page": "https://ping.pub/osmosis/tx/${txHash}"
        },
        {
            "kind": "explorers.guru",
            "url": "https://osmosis.explorers.guru",
            "tx_page": "https://osmosis.explorers.guru/transaction/${txHash}",
            "account_page": "https://osmosis.explorers.guru/transaction/${accountAddress}"
        }
    ],
    "logo_URIs": {
        "png": "https://raw.githubusercontent.com/cosmos/chain-registry/master/osmosis/images/osmosis-chain-logo.png"
    }
}<|MERGE_RESOLUTION|>--- conflicted
+++ resolved
@@ -1,253 +1,4 @@
 {
-<<<<<<< HEAD
-  "$schema": "../chain.schema.json",
-  "chain_name": "osmosis",
-  "status": "live",
-  "network_type": "mainnet",
-  "pretty_name": "Osmosis",
-  "chain_id": "osmosis-1",
-  "bech32_prefix": "osmo",
-  "daemon_name": "osmosisd",
-  "node_home": "$HOME/.osmosisd",
-  "genesis": {
-    "genesis_url": "https://github.com/osmosis-labs/networks/raw/main/osmosis-1/genesis.json"
-  },
-  "key_algos": ["secp256k1"],
-  "slip44": 118,
-  "fees": {
-    "fee_tokens": [
-      {
-        "denom": "uosmo",
-        "fixed_min_gas_price": 0,
-        "low_gas_price": 0,
-        "average_gas_price": 0.025,
-        "high_gas_price": 0.04
-      }
-    ]
-  },
-  "codebase": {
-    "git_repo": "https://github.com/osmosis-labs/osmosis",
-    "recommended_version": "v10.0.0",
-    "compatible_versions": ["v10.0.0"],
-    "binaries": {
-      "linux/amd64": "https://github.com/osmosis-labs/osmosis/releases/download/v10.0.0/osmosis-10.0.0-linux-amd64",
-      "linux/arm64": "https://github.com/osmosis-labs/osmosis/releases/download/v10.0.0/osmosis-10.0.0-linux-arm64"
-    }
-  },
-  "peers": {
-    "seeds": [
-      {
-        "id": "83adaa38d1c15450056050fd4c9763fcc7e02e2c",
-        "address": "ec2-44-234-84-104.us-west-2.compute.amazonaws.com:26656",
-        "provider": "notional"
-      },
-      {
-        "id": "23142ab5d94ad7fa3433a889dcd3c6bb6d5f247d",
-        "address": "95.217.193.163:26656",
-        "provider": "notional"
-      },
-      {
-        "id": "f82d1a360dc92d4e74fdc2c8e32f4239e59aebdf",
-        "address": "95.217.121.243:26656",
-        "provider": "notional"
-      },
-      {
-        "id": "e437756a853061cc6f1639c2ac997d9f7e84be67",
-        "address": "144.76.183.180:26656",
-        "provider": "notional"
-      },
-      {
-        "id": "f515a8599b40f0e84dfad935ba414674ab11a668",
-        "address": "osmosis.blockpane.com:26656",
-        "provider": "blockpane"
-      },
-      {
-        "id": "7c66126b64cd66bafd9ccfc721f068df451d31a3",
-        "address": "osmosis-seed.sunshinevalidation.io:9393",
-        "provider": "sunshine-validation"
-      }
-    ],
-    "persistent_peers": [
-      {
-        "id": "8f67a2fcdd7ade970b1983bf1697111d35dfdd6f",
-        "address": "52.79.199.137:26656",
-        "provider": "cosmostation"
-      },
-      {
-        "id": "00c328a33578466c711874ec5ee7ada75951f99a",
-        "address": "35.82.201.64:26656",
-        "provider": "cosmostation"
-      },
-      {
-        "id": "cfb6f2d686014135d4a6034aa6645abd0020cac6",
-        "address": "52.79.88.57:26656",
-        "provider": "cosmostation"
-      },
-      {
-        "id": "8d9967d5f865c68f6fe2630c0f725b0363554e77",
-        "address": "134.255.252.173:26656",
-        "provider": "divecrypto"
-      },
-      {
-        "id": "785bc83577e3980545bac051de8f57a9fd82695f",
-        "address": "194.233.164.146:26656",
-        "provider": "forbole"
-      },
-      {
-        "id": "778fdedf6effe996f039f22901a3360bc838b52e",
-        "address": "161.97.187.189:36657",
-        "provider": "kalpatech"
-      },
-      {
-        "id": "64d36f3a186a113c02db0cf7c588c7c85d946b5b",
-        "address": "209.97.132.170:26656",
-        "provider": "solidstake"
-      },
-      {
-        "id": "4d9ac3510d9f5cfc975a28eb2a7b8da866f7bc47",
-        "address": "37.187.38.191:26656",
-        "provider": "stakelab"
-      },
-      {
-        "id": "2115945f074ddb038de5d835e287fa03e32f0628",
-        "address": "95.217.43.85:26656",
-        "provider": "stakerspace"
-      },
-      {
-        "id": "bf2c480eff178d2647ba1adfeee8ced568fe752c",
-        "address": "91.65.128.44:26656",
-        "provider": "stakerus"
-      },
-      {
-        "id": "2f9c16151400d8516b0f58c030b3595be20b804c",
-        "address": "37.120.245.167:26656",
-        "provider": "syncnode"
-      },
-      {
-        "id": "bada684070727cb3dda430bcc79b329e93399665",
-        "address": "173.212.240.91:26656",
-        "provider": "qf3l3k"
-      },
-      {
-        "id": "3fea02d121cb24503d5fbc53216a527257a9ab55",
-        "address": "143.198.145.208:26656",
-        "provider": "witval"
-      },
-      {
-        "id": "7de029fa5e9c1f39557c0e3523c1ae0b07c58be0",
-        "address": "78.141.219.223:26656",
-        "provider": "artifactstaking"
-      },
-      {
-        "id": "7024d1ca024d5e33e7dc1dcb5ed08349768220b9",
-        "address": "134.122.42.20:26656",
-        "provider": "figment"
-      },
-      {
-        "id": "d326ad6dffa7763853982f334022944259b4e7f4",
-        "address": "143.110.212.33:26656",
-        "provider": "figment"
-      },
-      {
-        "id": "e7916387e05acd53d1b8c0f842c13def365c7bb6",
-        "address": "176.9.64.212:26666",
-        "provider": "medusanode"
-      },
-      {
-        "id": "55eea69c21b46000c1594d8b4a448563b075d9e3",
-        "address": "34.107.19.235:26656",
-        "provider": "binaryholdings"
-      },
-      {
-        "id": "9faf468b90a3b2b85ffd88645a15b3715f68bb0b",
-        "address": "195.201.122.100:26656",
-        "provider": "chainflow"
-      },
-      {
-        "id": "ffc82412c0261a94df122b9cc0ce1de81da5246b",
-        "address": "15.222.240.16:26656",
-        "provider": "cephalopod"
-      },
-      {
-        "id": "5b90a530464885fd28c31f698c81694d0b4a1982",
-        "address": "35.183.238.70:26656",
-        "provider": "cephalopod"
-      },
-      {
-        "id": "7b6689cb18d625bbc069aa99d9d5521293db442c",
-        "address": "51.158.97.192:26656",
-        "provider": "mp20"
-      },
-      {
-        "id": "fda06dcebe2acd17857a6c9e9a7b365da3771ceb",
-        "address": "52.206.252.176:26656",
-        "provider": "stargaze"
-      },
-      {
-        "id": "8d9fd90a009e4b6e9572bf9a84b532a366790a1d",
-        "address": "193.26.156.221:26656",
-        "provider": "validatus"
-      },
-      {
-         "id": "44a760a66071dae257c5c044be604219bfc3510c",
-         "address": "49.12.35.177:36656",
-         "provider": "in3s.com"
-       }
-     ]
-  },
-  "apis": {
-    "rpc": [
-      {
-        "address": "https://osmosis.validator.network/",
-        "provider": "validatornetwork"
-      },
-      {
-        "address": "https://rpc-osmosis.blockapsis.com",
-        "provider": "chainapsis"
-      },
-      {
-        "address": "https://rpc-osmosis.ecostake.com",
-        "provider": "ecostake"
-      },
-      {
-        "address": "https://osmosis-rpc.polkachu.com",
-        "provider": "Polkachu"
-      },
-      {
-        "address": "https://rpc-osmosis-ia.notional.ventures/",
-        "provider": "Notional"
-      },
-      {
-        "address": "https://rpc.osmosis.zone/",
-        "provider": "Osmosis Foundation"
-      },
-      {
-        "address": "https://rpc.osmosis.interbloc.org",
-        "provider": "Interbloc"
-      }
-    ],
-    "rest": [
-      {
-        "address": "https://lcd-osmosis.blockapsis.com",
-        "provider": "chainapsis"
-      },
-      {
-        "address": "https://rest-osmosis.ecostake.com",
-        "provider": "ecostake"
-      },
-      {
-        "address": "https://api-osmosis-ia.notional.ventures/",
-        "provider": "Notional"
-      },
-      {
-        "address": "https://lcd.osmosis.zone/",
-        "provider": "Osmosis Foundation"
-      },
-      {
-        "address": "https://api.osmosis.interbloc.org",
-        "provider": "Interbloc"
-      }
-=======
     "$schema": "../chain.schema.json",
     "chain_name": "osmosis",
     "status": "live",
@@ -263,14 +14,16 @@
     },
     "key_algos": [
         "secp256k1"
->>>>>>> 948dc729
     ],
     "slip44": 118,
     "fees": {
         "fee_tokens": [
             {
                 "denom": "uosmo",
-                "fixed_min_gas_price": 0
+                "fixed_min_gas_price": 0,
+                "low_gas_price": 0,
+                "average_gas_price": 0.025,
+                "high_gas_price": 0.04
             }
         ]
     },
