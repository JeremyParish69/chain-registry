--- conflicted
+++ resolved
@@ -38,13 +38,10 @@
             "linux/amd64": "https://github.com/osmosis-labs/osmosis/releases/download/v10.0.0/osmosis-10.0.0-linux-amd64",
             "linux/arm64": "https://github.com/osmosis-labs/osmosis/releases/download/v10.0.0/osmosis-10.0.0-linux-arm64"
         },
-<<<<<<< HEAD
+        "cosmos_sdk_version": "0.45",
+        "tendermint_version": "0.34",
         "cosmwasm_version": "0.24",
         "cosmwasm_enabled": true
-=======
-        "cosmos_sdk_version": "0.45",
-        "tendermint_version": "0.34"
->>>>>>> 0b1e20e4
     },
     "peers": {
         "seeds": [
